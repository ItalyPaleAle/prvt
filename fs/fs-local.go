--- conflicted
+++ resolved
@@ -111,14 +111,14 @@
 	return nil
 }
 
-<<<<<<< HEAD
 func (f *Local) FSName() string {
 	return "local"
 }
 
 func (f *Local) AccountName() string {
 	return f.basePath
-=======
+}
+
 func (f *Local) RawGet(ctx context.Context, name string, out io.Writer, start int64, count int64) (found bool, tag interface{}, err error) {
 	// Get the path to the file on disk
 	var path string
@@ -207,7 +207,6 @@
 	}
 
 	return nil, nil
->>>>>>> 35c887bf
 }
 
 func (f *Local) GetInfoFile() (info *infofile.InfoFile, err error) {
